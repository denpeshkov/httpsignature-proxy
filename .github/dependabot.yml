# To get started with Dependabot version updates, you'll need to specify which
# package ecosystems to update and where the package manifests are located.
# Please see the documentation for all configuration options:
# https://help.github.com/github/administering-a-repository/configuration-options-for-dependency-updates

version: 2
updates:
  - package-ecosystem: "gomod" # See documentation for possible values
    directory: "/" # Location of package manifests
    schedule:
      interval: "daily"
    reviewers:
      - "upvest-juha"
      - "upvest-vadym"
<<<<<<< HEAD
      - "velanse"
=======
      - "kiryalovik"
      - "upvest-mike"
>>>>>>> 96f7cb37
<|MERGE_RESOLUTION|>--- conflicted
+++ resolved
@@ -12,9 +12,5 @@
     reviewers:
       - "upvest-juha"
       - "upvest-vadym"
-<<<<<<< HEAD
-      - "velanse"
-=======
       - "kiryalovik"
       - "upvest-mike"
->>>>>>> 96f7cb37
