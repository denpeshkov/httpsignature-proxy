name: Test

on: push

env:
  GITHUB_SHA: ${{ github.sha }}

jobs:
  test:
    strategy:
      matrix:
<<<<<<< HEAD
        go-version: [ 1.19.x ]
=======
        go-version: [ 1.20.x ]
>>>>>>> 96f7cb37
        os: [ubuntu-latest]
    runs-on: ${{ matrix.os }}
    timeout-minutes: 10

    steps:
      - name: Install Go
        uses: actions/setup-go@v4
        with:
          go-version: ${{ matrix.go-version }}
      - name: Checkout
        uses: actions/checkout@v4
        with:
          fetch-depth: 2

      - name: Setup test execution
        run: |
          go install gotest.tools/gotestsum@latest
          go mod tidy

      - name: Test
        run: |
          #!/bin/bash

          # Exit on any error
          set -e

          # --- TEST ---
          gotestsum --format=testname --junitfile test-report.xml -- -v --cover -p=1 --timeout 30m ./...
        env:
          LOG_LEVEL: debug

#      - name: Publish Unit Test Results
#        uses: EnricoMi/publish-unit-test-result-action@v2
#        if: always()
#        with:
#          files: test-report.xml<|MERGE_RESOLUTION|>--- conflicted
+++ resolved
@@ -9,11 +9,7 @@
   test:
     strategy:
       matrix:
-<<<<<<< HEAD
-        go-version: [ 1.19.x ]
-=======
         go-version: [ 1.20.x ]
->>>>>>> 96f7cb37
         os: [ubuntu-latest]
     runs-on: ${{ matrix.os }}
     timeout-minutes: 10
