--- conflicted
+++ resolved
@@ -1,58 +1,26 @@
 module github.com/upvestco/httpsignature-proxy
 
-<<<<<<< HEAD
-go 1.19
-=======
 go 1.20
->>>>>>> 96f7cb37
 
 require (
 	github.com/google/uuid v1.6.0
 	github.com/gorilla/mux v1.8.1
 	github.com/magiconair/properties v1.8.7 // indirect
 	github.com/mitchellh/go-homedir v1.1.0
-<<<<<<< HEAD
-	github.com/ory/x v0.0.534
-=======
 	github.com/ory/x v0.0.597
->>>>>>> 96f7cb37
 	github.com/pkg/errors v0.9.1
 	github.com/spf13/afero v1.11.0 // indirect
 	github.com/spf13/cobra v1.8.0
 	github.com/spf13/pflag v1.0.5
-<<<<<<< HEAD
-	github.com/spf13/viper v1.15.0
-	github.com/stretchr/testify v1.8.1
-	golang.org/x/crypto v0.5.0
-	golang.org/x/sys v0.4.0 // indirect
-	gopkg.in/check.v1 v1.0.0-20200902074654-038fdea0a05b // indirect
-=======
 	github.com/spf13/viper v1.18.2
 	github.com/stretchr/testify v1.8.4
 	golang.org/x/crypto v0.21.0
 	golang.org/x/sys v0.18.0 // indirect
 	gopkg.in/check.v1 v1.0.0-20201130134442-10cb98267c6c // indirect
->>>>>>> 96f7cb37
 	gopkg.in/ini.v1 v1.67.0 // indirect
 )
 
 require (
-<<<<<<< HEAD
-	github.com/davecgh/go-spew v1.1.1 // indirect
-	github.com/fsnotify/fsnotify v1.6.0 // indirect
-	github.com/gookit/color v1.5.2 // indirect
-	github.com/hashicorp/hcl v1.0.0 // indirect
-	github.com/inconshreveable/mousetrap v1.1.0 // indirect
-	github.com/mitchellh/mapstructure v1.5.0 // indirect
-	github.com/niemeyer/pretty v0.0.0-20200227124842-a10e7caefd8e // indirect
-	github.com/pelletier/go-toml/v2 v2.0.6 // indirect
-	github.com/pmezard/go-difflib v1.0.0 // indirect
-	github.com/spf13/cast v1.5.0 // indirect
-	github.com/spf13/jwalterweatherman v1.1.0 // indirect
-	github.com/subosito/gotenv v1.4.2 // indirect
-	github.com/xo/terminfo v0.0.0-20210125001918-ca9a967f8778 // indirect
-	golang.org/x/text v0.6.0 // indirect
-=======
 	github.com/davecgh/go-spew v1.1.2-0.20180830191138-d8f796af33cc // indirect
 	github.com/fsnotify/fsnotify v1.7.0 // indirect
 	github.com/hashicorp/hcl v1.0.0 // indirect
@@ -69,6 +37,5 @@
 	go.uber.org/multierr v1.9.0 // indirect
 	golang.org/x/exp v0.0.0-20230905200255-921286631fa9 // indirect
 	golang.org/x/text v0.14.0 // indirect
->>>>>>> 96f7cb37
 	gopkg.in/yaml.v3 v3.0.1 // indirect
 )